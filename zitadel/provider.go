package zitadel

import (
	"context"

	"github.com/hashicorp/terraform-plugin-sdk/v2/diag"
	"github.com/hashicorp/terraform-plugin-sdk/v2/helper/schema"

	"github.com/zitadel/terraform-provider-zitadel/zitadel/v2/action"
	"github.com/zitadel/terraform-provider-zitadel/zitadel/v2/app_key"
	"github.com/zitadel/terraform-provider-zitadel/zitadel/v2/application_api"
	"github.com/zitadel/terraform-provider-zitadel/zitadel/v2/application_oidc"
	"github.com/zitadel/terraform-provider-zitadel/zitadel/v2/domain"
	"github.com/zitadel/terraform-provider-zitadel/zitadel/v2/domain_policy"
	"github.com/zitadel/terraform-provider-zitadel/zitadel/v2/helper"
	"github.com/zitadel/terraform-provider-zitadel/zitadel/v2/human_user"
	"github.com/zitadel/terraform-provider-zitadel/zitadel/v2/idp_jwt"
	"github.com/zitadel/terraform-provider-zitadel/zitadel/v2/idp_oidc"
	"github.com/zitadel/terraform-provider-zitadel/zitadel/v2/label_policy"
	"github.com/zitadel/terraform-provider-zitadel/zitadel/v2/lockout_policy"
	"github.com/zitadel/terraform-provider-zitadel/zitadel/v2/login_policy"
	"github.com/zitadel/terraform-provider-zitadel/zitadel/v2/machine_key"
	"github.com/zitadel/terraform-provider-zitadel/zitadel/v2/machine_user"
	"github.com/zitadel/terraform-provider-zitadel/zitadel/v2/org"
	"github.com/zitadel/terraform-provider-zitadel/zitadel/v2/org_member"
	"github.com/zitadel/terraform-provider-zitadel/zitadel/v2/password_complexity_policy"
	"github.com/zitadel/terraform-provider-zitadel/zitadel/v2/pat"
	"github.com/zitadel/terraform-provider-zitadel/zitadel/v2/privacy_policy"
	"github.com/zitadel/terraform-provider-zitadel/zitadel/v2/project"
	"github.com/zitadel/terraform-provider-zitadel/zitadel/v2/project_grant"
	"github.com/zitadel/terraform-provider-zitadel/zitadel/v2/project_grant_member"
	"github.com/zitadel/terraform-provider-zitadel/zitadel/v2/project_member"
	"github.com/zitadel/terraform-provider-zitadel/zitadel/v2/project_role"
<<<<<<< HEAD
	"github.com/zitadel/terraform-provider-zitadel/zitadel/v2/sms_provider_twilio"
=======
	"github.com/zitadel/terraform-provider-zitadel/zitadel/v2/smtp_config"
>>>>>>> f189be44
	"github.com/zitadel/terraform-provider-zitadel/zitadel/v2/trigger_actions"
	"github.com/zitadel/terraform-provider-zitadel/zitadel/v2/user_grant"
)

func Provider() *schema.Provider {
	return &schema.Provider{
		DataSourcesMap: map[string]*schema.Resource{
			"zitadel_org":              org.GetDatasource(),
			"zitadel_human_user":       human_user.GetDatasource(),
			"zitadel_machine_user":     machine_user.GetDatasource(),
			"zitadel_project":          project.GetDatasource(),
			"zitadel_project_role":     project_role.GetDatasource(),
			"zitadel_action":           action.GetDatasource(),
			"zitadel_application_oidc": application_oidc.GetDatasource(),
			"zitadel_application_api":  application_api.GetDatasource(),
			"zitadel_trigger_actions":  trigger_actions.GetDatasource(),
			"zitadel_org_jwt_idp":      idp_jwt.GetDatasource(),
			"zitadel_org_oidc_idp":     idp_oidc.GetDatasource(),
		},
		Schema: map[string]*schema.Schema{
			helper.DomainVar: {
				Type:        schema.TypeString,
				Required:    true,
				Description: "Domain used to connect to the ZITADEL instance",
			},
			helper.InsecureVar: {
				Type:        schema.TypeBool,
				Optional:    true,
				Description: "Use insecure connection",
			},
			helper.TokenVar: {
				Type:        schema.TypeString,
				Required:    true,
				Description: "Path to the file containing credentials to connect to ZITADEL",
			},
			helper.PortVar: {
				Type:        schema.TypeString,
				Optional:    true,
				Description: "Used port if not the default ports 80 or 443 are configured",
			},
		},
		ResourcesMap: map[string]*schema.Resource{
			"zitadel_org":                        org.GetResource(),
			"zitadel_human_user":                 human_user.GetResource(),
			"zitadel_machine_user":               machine_user.GetResource(),
			"zitadel_project":                    project.GetResource(),
			"zitadel_project_role":               project_role.GetResource(),
			"zitadel_domain":                     domain.GetResource(),
			"zitadel_action":                     action.GetResource(),
			"zitadel_application_oidc":           application_oidc.GetResource(),
			"zitadel_application_api":            application_api.GetResource(),
			"zitadel_application_key":            app_key.GetResource(),
			"zitadel_project_grant":              project_grant.GetResource(),
			"zitadel_user_grant":                 user_grant.GetResource(),
			"zitadel_org_member":                 org_member.GetResource(),
			"zitadel_project_member":             project_member.GetResource(),
			"zitadel_project_grant_member":       project_grant_member.GetResource(),
			"zitadel_domain_policy":              domain_policy.GetResource(),
			"zitadel_label_policy":               label_policy.GetResource(),
			"zitadel_lockout_policy":             lockout_policy.GetResource(),
			"zitadel_login_policy":               login_policy.GetResource(),
			"zitadel_password_complexity_policy": password_complexity_policy.GetResource(),
			"zitadel_privacy_policy":             privacy_policy.GetResource(),
			"zitadel_trigger_actions":            trigger_actions.GetResource(),
			"zitadel_personal_access_token":      pat.GetResource(),
			"zitadel_machine_key":                machine_key.GetResource(),
			"zitadel_org_jwt_idp":                idp_jwt.GetResource(),
			"zitadel_org_oidc_idp":               idp_oidc.GetResource(),
<<<<<<< HEAD
			"zitadel_sms_provider_twilio":        sms_provider_twilio.GetResource(),
=======
			"zitadel_smtp_config":                smtp_config.GetResource(),
>>>>>>> f189be44
		},
		ConfigureContextFunc: providerConfigure,
	}
}

func providerConfigure(ctx context.Context, d *schema.ResourceData) (interface{}, diag.Diagnostics) {
	clientinfo, err := helper.GetClientInfo(d)
	if err != nil {
		return nil, diag.FromErr(err)
	}

	return clientinfo, nil
}<|MERGE_RESOLUTION|>--- conflicted
+++ resolved
@@ -31,11 +31,8 @@
 	"github.com/zitadel/terraform-provider-zitadel/zitadel/v2/project_grant_member"
 	"github.com/zitadel/terraform-provider-zitadel/zitadel/v2/project_member"
 	"github.com/zitadel/terraform-provider-zitadel/zitadel/v2/project_role"
-<<<<<<< HEAD
 	"github.com/zitadel/terraform-provider-zitadel/zitadel/v2/sms_provider_twilio"
-=======
 	"github.com/zitadel/terraform-provider-zitadel/zitadel/v2/smtp_config"
->>>>>>> f189be44
 	"github.com/zitadel/terraform-provider-zitadel/zitadel/v2/trigger_actions"
 	"github.com/zitadel/terraform-provider-zitadel/zitadel/v2/user_grant"
 )
@@ -104,11 +101,8 @@
 			"zitadel_machine_key":                machine_key.GetResource(),
 			"zitadel_org_jwt_idp":                idp_jwt.GetResource(),
 			"zitadel_org_oidc_idp":               idp_oidc.GetResource(),
-<<<<<<< HEAD
 			"zitadel_sms_provider_twilio":        sms_provider_twilio.GetResource(),
-=======
 			"zitadel_smtp_config":                smtp_config.GetResource(),
->>>>>>> f189be44
 		},
 		ConfigureContextFunc: providerConfigure,
 	}
