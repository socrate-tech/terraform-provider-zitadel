package privacy_policy

const (
<<<<<<< HEAD
	tosLinkVar = "tos_link"
privacyLinkVar = "privacy_link"
helpLinkVar = "help_link"
=======
	orgIDVar        = "org_id"
	tosLinkVar      = "tos_link"
	privacyLinkVar  = "privacy_link"
	helpLinkVar     = "help_link"
	supportEmailVar = "support_email"
>>>>>>> 33c1f236
)<|MERGE_RESOLUTION|>--- conflicted
+++ resolved
@@ -1,15 +1,8 @@
 package privacy_policy
 
 const (
-<<<<<<< HEAD
-	tosLinkVar = "tos_link"
-privacyLinkVar = "privacy_link"
-helpLinkVar = "help_link"
-=======
-	orgIDVar        = "org_id"
 	tosLinkVar      = "tos_link"
 	privacyLinkVar  = "privacy_link"
 	helpLinkVar     = "help_link"
 	supportEmailVar = "support_email"
->>>>>>> 33c1f236
 )