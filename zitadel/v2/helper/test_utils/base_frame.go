--- conflicted
+++ resolved
@@ -83,8 +83,12 @@
 }
 
 func (b *BaseTestFrame) State(state *terraform.State) *terraform.InstanceState {
-<<<<<<< HEAD
-	return state.RootModule().Resources[b.TerraformName].Primary
+	resources := state.RootModule().Resources
+	resource := resources[b.TerraformName]
+	if resource != nil {
+		return resource.Primary
+	}
+	return resources["data."+b.TerraformName].Primary
 }
 
 type examplesFolder string
@@ -126,12 +130,4 @@
 		t.Fatalf("error parsing example file: %s", diag.Error())
 	}
 	return val
-=======
-	resources := state.RootModule().Resources
-	resource := resources[b.TerraformName]
-	if resource != nil {
-		return resource.Primary
-	}
-	return resources["data."+b.TerraformName].Primary
->>>>>>> 12b74ad7
 }