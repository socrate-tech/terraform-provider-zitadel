package helper

import (
<<<<<<< HEAD
	"context"

	"github.com/hashicorp/terraform-plugin-framework/attr"
=======
	"strings"

>>>>>>> 89953624
	"github.com/hashicorp/terraform-plugin-sdk/v2/diag"
	"github.com/hashicorp/terraform-plugin-sdk/v2/helper/schema"
)

type Stringified struct {
	Str string
}

func (s *Stringified) String() string {
	return s.Str
}

type Stringify interface {
	String() string
}

func GetOkSetToStringSlice(d *schema.ResourceData, value string) []string {
	var slice []string
	if set, ok := d.GetOk(value); ok {
		slice = SetToStringSlice(set.(*schema.Set))
	} else {
		slice = make([]string, 0)
	}
	return slice
}

func SetToStringSlice(set *schema.Set) []string {
	slice := make([]string, 0)
	for _, secondFactor := range set.List() {
		slice = append(slice, secondFactor.(string))
	}
	return slice
}

func GetAddAndDelete(current []string, desired []string) ([]string, []string) {
	addSlice := make([]string, 0)
	deleteSlice := make([]string, 0)

	for _, desiredItem := range desired {
		found := false
		for _, currentItem := range current {
			if desiredItem == currentItem {
				found = true
			}
		}
		if !found {
			addSlice = append(addSlice, desiredItem)
		}
	}

	for _, currentItem := range current {
		found := false
		for _, desiredItem := range desired {
			if desiredItem == currentItem {
				found = true
			}
		}
		if !found {
			deleteSlice = append(deleteSlice, currentItem)
		}
	}

	return addSlice, deleteSlice
}

func EnumValuesValidation(ty string, checkValuesSet interface{}, enumValues map[string]int32) diag.Diagnostics {
	values, ok := checkValuesSet.(*schema.Set)
	if !ok {
		return diag.Errorf("Attribute %s is no set for enum value check", ty)
	}

	for _, value := range values.List() {
		_, ok := enumValues[value.(string)]
		if !ok {
			return diag.Errorf("Attribute %s has unsupported enum value \"%s\"", ty, value)
		}
	}
	return nil
}

func EnumValueValidation(ty string, checkValue interface{}, enumValues map[string]int32) diag.Diagnostics {
	value, ok := checkValue.(string)
	if !ok {
		return diag.Errorf("Attribute %s is no string for enum value check", ty)
	}

	_, ok = enumValues[value]
	if !ok {
		return diag.Errorf("Attribute %s has unsupported enum value \"%s\"", ty, value)
	}
	return nil
}

func GetID(d *schema.ResourceData, idVar string) string {
	idStr := ""
	id, ok := d.GetOk(idVar)
	if ok {
		idStr = id.(string)
	} else {
		idStr = d.Id()
	}
	return idStr
}

<<<<<<< HEAD
func GetStringFromAttr(ctx context.Context, attrs map[string]attr.Value, key string) string {
	value, err := attrs[key].ToTerraformValue(ctx)
	if err != nil {
		return ""
	}
	var str string
	if err := value.As(&str); err != nil {
		return ""
	}
=======
func DescriptionEnumValuesList(enum map[int32]string) string {
	str := ", supported values: "
	values := make([]string, len(enum))
	for i := 0; i < len(enum); i++ {
		values[i] = enum[int32(i)]
	}
	str += strings.Join(values, ", ")
>>>>>>> 89953624
	return str
}<|MERGE_RESOLUTION|>--- conflicted
+++ resolved
@@ -1,14 +1,10 @@
 package helper
 
 import (
-<<<<<<< HEAD
 	"context"
+	"strings"
 
 	"github.com/hashicorp/terraform-plugin-framework/attr"
-=======
-	"strings"
-
->>>>>>> 89953624
 	"github.com/hashicorp/terraform-plugin-sdk/v2/diag"
 	"github.com/hashicorp/terraform-plugin-sdk/v2/helper/schema"
 )
@@ -113,7 +109,6 @@
 	return idStr
 }
 
-<<<<<<< HEAD
 func GetStringFromAttr(ctx context.Context, attrs map[string]attr.Value, key string) string {
 	value, err := attrs[key].ToTerraformValue(ctx)
 	if err != nil {
@@ -123,7 +118,9 @@
 	if err := value.As(&str); err != nil {
 		return ""
 	}
-=======
+	return str
+}
+
 func DescriptionEnumValuesList(enum map[int32]string) string {
 	str := ", supported values: "
 	values := make([]string, len(enum))
@@ -131,6 +128,5 @@
 		values[i] = enum[int32(i)]
 	}
 	str += strings.Join(values, ", ")
->>>>>>> 89953624
 	return str
 }