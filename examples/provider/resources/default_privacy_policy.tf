--- conflicted
+++ resolved
@@ -1,13 +1,6 @@
-<<<<<<< HEAD
 resource "zitadel_default_privacy_policy" "privacy_policy" {
-  tos_link     = "https://google.com"
-  privacy_link = "https://google.com"
-  help_link    = "https://google.com"
-=======
-resource zitadel_default_privacy_policy privacy_policy {
   tos_link      = "https://google.com"
   privacy_link  = "https://google.com"
   help_link     = "https://google.com"
   support_email = "support@email.com"
->>>>>>> 33c1f236
 }