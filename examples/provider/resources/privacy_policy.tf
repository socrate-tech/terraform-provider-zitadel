--- conflicted
+++ resolved
@@ -1,15 +1,7 @@
-<<<<<<< HEAD
 resource "zitadel_privacy_policy" "privacy_policy" {
-  org_id       = zitadel_org.org.id
-  tos_link     = "https://google.com"
-  privacy_link = "https://google.com"
-  help_link    = "https://google.com"
-=======
-resource zitadel_privacy_policy privacy_policy {
   org_id        = zitadel_org.org.id
   tos_link      = "https://google.com"
   privacy_link  = "https://google.com"
   help_link     = "https://google.com"
   support_email = "support@email.com"
->>>>>>> 33c1f236
 }